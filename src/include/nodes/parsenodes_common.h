--- conflicted
+++ resolved
@@ -1015,11 +1015,7 @@
     Position *position;
     Form_pg_attribute dropped_attr; /* strcuture for dropped attribute during create table like OE */
     char generatedCol;         /* generated column setting */
-<<<<<<< HEAD
     Node *update_default;
-=======
-    Node *update_default = NULL;
->>>>>>> 0b447523
 } ColumnDef;
 
 /*
@@ -1332,11 +1328,7 @@
     InformationalConstraint *inforConstraint;
     char generated_when; /* ALWAYS or BY DEFAULT */
     char generated_kind; /* currently always STORED */
-<<<<<<< HEAD
     Node *update_expr;
-=======
-    Node *update_expr = NULL;
->>>>>>> 0b447523
 } Constraint;
 
 /*
