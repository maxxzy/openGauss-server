--- conflicted
+++ resolved
@@ -183,27 +183,9 @@
      * condition but we'll be fetching that cache line anyway so its likely to
      * be a low cost check. We don't wait for sync rep if no sync standbys alive
      */
-<<<<<<< HEAD
     if (!t_thrd.walsender_cxt.WalSndCtl->sync_standbys_defined ||
         XLByteLE(XactCommitLSN, t_thrd.walsender_cxt.WalSndCtl->lsn[mode]) ||
         (t_thrd.walsender_cxt.WalSndCtl->sync_master_standalone && !DelayIntoMostAvaSync(false)) ||
-=======
-    now_time = GetCurrentTimestamp();
-    long diff_sec;
-    int diff_microsec;
-
-    if (t_thrd.walsender_cxt.WalSndCtl->sync_master_standalone) {
-        TimestampDifference(t_thrd.walsender_cxt.WalSndCtl->last_sync_master_standalone_time, now_time, &diff_sec,
-                            &diff_microsec);
-        if (diff_sec >= (long)u_sess->attr.attr_storage.keep_sync_window) {
-            sync_master_standalone_window = true;
-        }
-    }
-
-    if (!t_thrd.walsender_cxt.WalSndCtl->sync_standbys_defined ||
-        XLByteLE(XactCommitLSN, t_thrd.walsender_cxt.WalSndCtl->lsn[mode]) ||
-        (sync_master_standalone_window && !IS_SHARED_STORAGE_MODE) ||
->>>>>>> 9fc89238
         !SynRepWaitCatchup(XactCommitLSN)) {
         LWLockRelease(SyncRepLock);
         RESUME_INTERRUPTS();
@@ -332,23 +314,8 @@
         /*
          * If we  modify the syncmode dynamically, we'll stop wait
          */
-<<<<<<< HEAD
         if ((t_thrd.walsender_cxt.WalSndCtl->sync_master_standalone && !DelayIntoMostAvaSync(false)) ||
             synchronous_commit <= SYNCHRONOUS_COMMIT_LOCAL_FLUSH) {
-=======
-        now_time_dynamical = GetCurrentTimestamp();
-        long diff_sec_dynamical;
-        int diff_microsec_dynamical;
-        if (t_thrd.walsender_cxt.WalSndCtl->sync_master_standalone) {
-            TimestampDifference(t_thrd.walsender_cxt.WalSndCtl->last_sync_master_standalone_time, now_time_dynamical,
-                                &diff_sec_dynamical, &diff_microsec_dynamical);
-        }
-
-        if ((sync_master_standalone_window && !IS_SHARED_STORAGE_MODE) ||
-            u_sess->attr.attr_storage.guc_synchronous_commit <= SYNCHRONOUS_COMMIT_LOCAL_FLUSH ||
-            (t_thrd.walsender_cxt.WalSndCtl->sync_master_standalone &&
-             diff_sec_dynamical >= (long)u_sess->attr.attr_storage.keep_sync_window)) {
->>>>>>> 9fc89238
             ereport(WARNING,
                     (errmsg("canceling wait for synchronous replication due to syncmaster standalone."),
                      errdetail("The transaction has already committed locally, but might not have been replicated to "
@@ -1464,11 +1431,6 @@
         ereport(LOG, (errmsg("synchronous master is now standalone")));
 
         t_thrd.walsender_cxt.WalSndCtl->sync_master_standalone = true;
-<<<<<<< HEAD
-=======
-        t_thrd.walsender_cxt.WalSndCtl->last_sync_master_standalone_time = GetCurrentTimestamp();
-
->>>>>>> 9fc89238
         /*
          * If there is any waiting sender, then wake-up them as
          * master has switched to standalone mode
