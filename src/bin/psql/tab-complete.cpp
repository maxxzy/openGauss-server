--- conflicted
+++ resolved
@@ -894,13 +894,8 @@
 #define PREV8_WD (previousWords[7])
 
     static const char* const sqlCommands[] = {
-<<<<<<< HEAD
-        "ABORT", "ALTER", "ANALYZE", "BEGIN", "CALL", "CHECKPOINT", "CLOSE", "CLUSTER",
+        "ABORT", "ALTER", "ANALYSE", "ANALYZE", "BEGIN", "CALL", "CHECKPOINT", "CLOSE", "CLUSTER",
         "COMMENT", "COMMIT", "COPY", "CREATE", "CURSOR", "DEALLOCATE", "DECLARE",
-=======
-        "ABORT", "ALTER", "ANALYSE", "ANALYZE", "BEGIN", "CALL", "CHECKPOINT", "CLOSE", "CLUSTER",
-        "COMMENT", "COMMIT", "COPY", "CREATE", "DEALLOCATE", "DECLARE",
->>>>>>> 87e796ba
         "DELETE FROM", "DISCARD", "DO", "DROP", "END", "EXECUTE", "EXPLAIN", "FETCH",
         "GRANT", "INSERT", "LISTEN", "LOAD", "LOCK", "MOVE", "NOTIFY", "PREPARE",
         "REASSIGN", "REFRESH MATERIALIZED VIEW", "REINDEX", "RELEASE", "RESET", "REVOKE", "ROLLBACK",
